/**
 * Enhanced DataGrid Control
 * Extends BaseControl with comprehensive logging integration and enterprise features
 * Follows HTML Controls Library best practices and patterns
 */

class DataGridControl extends BaseControl {
    constructor(options = {}) {
        super({
            // DataGrid-specific defaults
            editable: true,
            sortable: true,
            filterable: true,
            searchable: true,
            responsive: true,
            accessibility: true,
            virtualization: false,
            pageSize: 20,
            autoSave: false,
            validationMode: 'realtime',
            ...options
        });

        // DataGrid-specific properties
        this.data = [];
        this.schema = {};
        this.filteredData = [];
        this.sortedData = [];
        this.selectedRows = new Set();
        this.currentPage = 1;
        this.totalPages = 1;
        this.searchTerm = '';
        this.activeFilters = [];
        this.sortConfig = null;
        this.rowFilter = typeof this.options.rowFilter === 'function'
            ? this.options.rowFilter
            : null;
        this.rowFilterMetadata = this.options.rowFilterMetadata || null;
        this.options.rowFilter = this.rowFilter;
        this.options.rowFilterMetadata = this.rowFilterMetadata;

        // State management
        this.isLoading = false;
        this.hasUnsavedChanges = false;
        this.validationErrors = new Map();
        this.showDisabledRecords = false; // Track checkbox state

        // Comprehensive Performance & UX Metrics - Best Practices
        this.renderMetrics = {
            lastRenderTime: 0,
            averageRenderTime: 0,
            renderCount: 0,
            maxRenderTime: 0,
            minRenderTime: Infinity
        };

        this.userInteractionMetrics = {
            pageNavigations: 0,
            pageSizeChanges: 0,
            searchOperations: 0,
            filterOperations: 0,
            recordModifications: 0,
            lastInteractionTime: null,
            averageInteractionResponse: 0
        };

        this.dataQualityMetrics = {
            totalRecords: 0,
            validRecords: 0,
            duplicateRecords: 0,
            incompleteRecords: 0,
            validationErrors: 0,
            dataLoadTime: 0
        };

        this.accessibilityMetrics = {
            keyboardNavigations: 0,
            screenReaderInteractions: 0,
            focusEvents: 0,
            ariaAnnouncements: 0
        };

        this.usabilityMetrics = {
            averageTaskCompletionTime: 0,
            userErrorRate: 0,
            helpRequestsCount: 0,
            undoOperations: 0,
            sessionDuration: Date.now()
        };

        this.logger.info('DataGrid control created', {
            id: this.id,
            options: this.options
        });
    }

    // ========================================
    // LIFECYCLE METHODS (Override BaseControl)
    // ========================================

    init() {
        this.logger.info('Initializing DataGrid', { id: this.id });
        
        // Call parent initialization
        super.init();

        const timer = this.startPerformanceTimer('datagrid_init');

        try {
            // Initialize data source
            this.initializeDataSource();
            
            // Set up DataGrid-specific event listeners
            this.setupDataGridEventListeners();
            
            // Initialize drag and drop if enabled
            if (this.options.dragAndDrop) {
                this.initializeDragAndDrop();
            }
            
            // Load initial data
            this.loadData();

            this.logger.info('DataGrid initialized successfully', {
                id: this.id,
                dataCount: this.data.length,
                schemaFields: Object.keys(this.schema).length
            });

        } catch (error) {
            this.logger.error('DataGrid initialization failed', {
                id: this.id,
                error: error.message,
                stack: error.stack
            });
            throw error;
        } finally {
            this.endPerformanceTimer(timer);
        }

        return this;
    }

    render() {
        this.logger.debug('Rendering DataGrid', { 
            id: this.id, 
            dataCount: this.data.length 
        });

        const timer = this.startPerformanceTimer('datagrid_render');
        const renderStartTime = performance.now();

        try {
            // Call parent render
            super.render();

            // Clear existing content but preserve container structure
            this.container.innerHTML = '';
            
            // Ensure container has proper DataGrid class
            if (!this.container.classList.contains('DataGrid')) {
                this.container.classList.add('DataGrid');
            }
            
            // Add border to main DataGrid container
            this.container.style.border = '1px solid rgb(69, 69, 69)';
            this.container.style.borderRadius = '4px';

            // Create loading indicator if needed
            if (this.isLoading) {
                this.renderLoadingState();
                return this;
            }

            // Create main grid container
            const gridContainer = document.createElement('div');
            gridContainer.className = 'datagrid-content';
            gridContainer.setAttribute('role', 'grid');
            gridContainer.setAttribute('aria-label', this.getAriaLabel());
            
            // Temporarily set container to grid container for rendering
            const originalContainer = this.container;
            this.container = gridContainer;

            // Create header
            this.renderHeader();

            // Create data rows
            this.renderDataRows();
            
            // Debug: Log what was rendered
            console.log('DataGrid render debug:', {
                dataCount: this.data.length,
                visibleDataCount: this.getVisibleData().length,
                gridContainerChildren: gridContainer.children.length,
                hasHeader: gridContainer.querySelector('.DataGridHeader') !== null,
                hasRows: gridContainer.querySelectorAll('.DataGridRow').length
            });
            
            // Restore original container
            this.container = originalContainer;
            
            // Add grid container to main container
            this.container.appendChild(gridContainer);

            // Create footer with pagination (always render)
            this.renderFooter();

            // Update performance metrics
            const renderTime = performance.now() - renderStartTime;
            this.updateRenderMetrics(renderTime);

            this.logger.debug('DataGrid render completed', {
                id: this.id,
                renderTime: `${renderTime.toFixed(2)}ms`,
                rowsRendered: this.getVisibleData().length
            });

            // Trigger rendered event
            this.trigger('datagrid:rendered', {
                id: this.id,
                renderTime,
                rowsRendered: this.getVisibleData().length
            });

        } catch (error) {
            this.logger.error('DataGrid render failed', {
                id: this.id,
                error: error.message,
                stack: error.stack
            });
            this.handleError(error, { operation: 'render' });
        } finally {
            this.endPerformanceTimer(timer);
        }

        return this;
    }

    destroy() {
        this.logger.info('Destroying DataGrid', { id: this.id });

        try {
            // Clean up DataGrid-specific resources
            this.cleanupDataGridResources();
            
            // Call parent destroy
            super.destroy();

            this.logger.info('DataGrid destroyed successfully', { id: this.id });

        } catch (error) {
            this.logger.error('DataGrid destruction failed', {
                id: this.id,
                error: error.message
            });
        }
    }

    // ========================================
    // DATA MANAGEMENT
    // ========================================

    /**
     * Initialize data source
     */
    initializeDataSource() {
        const timer = this.startPerformanceTimer('data_source_init');

        try {
            if (this.options.source) {
                this.loadFromSource(this.options.source);
            } else if (this.options.data) {
                this.setData(this.options.data, this.options.schema);
            } else {
                // Load default sample data
                this.loadSampleData();
            }

            this.logger.debug('Data source initialized', {
                id: this.id,
                recordCount: this.data.length,
                hasSchema: Object.keys(this.schema).length > 0
            });

        } catch (error) {
            this.logger.error('Data source initialization failed', {
                id: this.id,
                error: error.message
            });
            throw error;
        } finally {
            this.endPerformanceTimer(timer);
        }
    }

    /**
     * Set data with optional schema
     */
    setData(data, schema = null) {
        this.logger.info('Setting DataGrid data', {
            id: this.id,
            recordCount: Array.isArray(data) ? data.length : 0,
            hasSchema: !!schema
        });

        const timer = this.startPerformanceTimer('set_data');

        try {
            // Validate data
            if (!Array.isArray(data)) {
                throw new Error('Data must be an array');
            }

            // Set data
            this.data = [...data];
            
            // Store original data for filtering if this is the initial data load
            if (!this.originalData || this.originalData.length === 0) {
                this.originalData = [...data];
                console.log('DEBUG: Original data stored:', {
                    count: this.originalData.length,
                    sampleRecord: this.originalData[0],
                    disabledCount: this.originalData.filter(r => r.isDisabled === true).length
                });
                
                // Filter to show only enabled records initially
                this.data = this.originalData.filter(record => record.isDisabled !== true);
                console.log('DEBUG: Initial data filtered to enabled only:', {
                    enabledCount: this.data.length,
                    totalCount: this.originalData.length
                });
            }

            // Set or generate schema - FORCE provided schema usage
            if (schema && Object.keys(schema).length > 0) {
                this.schema = { ...schema };
                console.log('Using provided schema with displayNames:', this.schema);
                
                // Validate that all data fields have schema entries
                if (this.data.length > 0) {
                    const dataKeys = Object.keys(this.data[0]);
                    const missingKeys = dataKeys.filter(key => !this.schema[key]);
                    if (missingKeys.length > 0) {
                        console.warn('Data fields missing from schema:', missingKeys);
                        // Add missing fields to schema with auto-generated displayNames
                        missingKeys.forEach(key => {
                            this.schema[key] = {
                                type: 'string',
                                displayName: this.formatDisplayName(key),
                                htmlElement: 'input',
                                htmlType: 'text',
                                required: false
                            };
                        });
                    }
                }
            } else {
                console.log('No schema provided, generating from data');
                this.generateSchemaFromData();
            }

            // Reset derived data arrays and update through proper pipeline
            this.selectedRows.clear();
            this.currentPage = 1;
            this.hasUnsavedChanges = false;

            // Update data quality metrics - Best Practice
            this.updateDataQualityMetrics();

            // Update derived data through proper pipeline (filtering, sorting)
            this.updateDerivedData();

            // Calculate pagination
            this.calculatePagination();

            // Trigger data changed event
            this.trigger('datagrid:dataChanged', {
                id: this.id,
                recordCount: this.data.length,
                hasSchema: Object.keys(this.schema).length > 0
            });

            this.logger.debug('Data set successfully', {
                id: this.id,
                recordCount: this.data.length,
                schemaFields: Object.keys(this.schema).length
            });

        } catch (error) {
            this.logger.error('Failed to set data', {
                id: this.id,
                error: error.message
            });
            throw error;
        } finally {
            this.endPerformanceTimer(timer);
        }
    }

    /**
     * Update existing data and re-render
     */
    updateData(newData) {
        this.setData(newData);
        this.render();
        return this;
    }

    setRowFilter(filterFn, metadata = null) {
        const resolvedMetadata = metadata === undefined ? null : metadata;

        if (filterFn !== null && typeof filterFn !== 'function') {
            this.logger.error('Invalid row filter provided', {
                id: this.id,
                providedType: typeof filterFn
            });
            throw new TypeError('Row filter must be a function or null');
        }

        if (this.rowFilter === filterFn && this.rowFilterMetadata === resolvedMetadata) {
            this.logger.debug('Row filter unchanged', { id: this.id });
            return this;
        }

        this.rowFilter = filterFn;
        this.rowFilterMetadata = resolvedMetadata;
        this.options.rowFilter = filterFn;
        this.options.rowFilterMetadata = resolvedMetadata;

        if (!this.isInitialized) {
            this.logger.debug('Row filter stored for later application', {
                id: this.id,
                willApplyOnInit: true
            });
            this.updateDerivedData();
            return this;
        }

        const interactionStart = Date.now();
        const hasFilter = typeof filterFn === 'function';

        this.logger.info('Row filter updated', {
            id: this.id,
            hasFilter,
            metadata: resolvedMetadata || null
        });

        this.updateDerivedData();
        this.trackUserInteraction('filter', interactionStart);
        this.trigger('datagrid:filtersApplied', {
            id: this.id,
            rowFilterApplied: hasFilter,
            metadata: resolvedMetadata || null,
            activeFilterCount: this.activeFilters.length + (hasFilter ? 1 : 0)
        });

        this.render();
        return this;
    }

    clearRowFilter() {
        return this.setRowFilter(null, null);
    }

    /**
     * Filter data by disabled status
     */
    filterByDisabledStatus(showDisabled) {
        if (!this.originalData) {
            // Store original data on first filter
            this.originalData = [...this.data];
        }

        // Update state
        this.showDisabledRecords = showDisabled;

        console.log('DEBUG: FilterByDisabledStatus called with:', { 
            showDisabled,
            originalDataLength: this.originalData?.length,
            currentDataLength: this.data?.length,
            sampleOriginalRecord: this.originalData?.[0],
            sampleCurrentRecord: this.data?.[0]
        });

        // Count disabled records in original data
        const disabledCount = this.originalData.filter(record => record.isDisabled === true).length;
        const enabledCount = this.originalData.filter(record => record.isDisabled !== true).length;
        
        console.log('DEBUG: Data analysis:', {
            totalRecords: this.originalData.length,
            disabledRecords: disabledCount,
            enabledRecords: enabledCount,
            disabledSample: this.originalData.find(record => record.isDisabled === true),
            enabledSample: this.originalData.find(record => record.isDisabled !== true)
        });

        let filteredData;
        if (showDisabled) {
            // Show disabled records - PRESERVE original data structure
            filteredData = this.originalData.filter(record => record.isDisabled === true);
        } else {
            // Show enabled records - PRESERVE original data structure  
            filteredData = this.originalData.filter(record => record.isDisabled !== true);
        }

        console.log('DataGrid filter applied:', { 
            showDisabled, 
            totalRecords: this.originalData.length,
            filteredCount: filteredData.length,
            sampleFilteredRecord: filteredData[0]
        });

        // Update data without full re-render to preserve footer state
        this.data = filteredData;
        this.updateDerivedData();
        this.renderDataContent(); // Only re-render data, not the entire grid
        
        return this;
    }

    /**
     * Render only the data content and update pagination without destroying footer
     * This preserves event listeners and checkbox state in the footer
     */
    renderDataContent() {
        this.logger.debug('Rendering data content only', { 
            id: this.id, 
            dataCount: this.data.length 
        });

        // Clear existing data rows (but keep header and footer)
        const dataRows = this.container.querySelectorAll('.DataGridRow');
        dataRows.forEach(row => row.remove());

        // Re-render data rows
        this.renderDataRows();

        // Update pagination info in existing footer without destroying it
        this.updatePaginationInfo();
    }

    /**
     * Update pagination information in the existing footer
     */
    updatePaginationInfo() {
        const paginationInfo = this.getPaginationInfo();
        
        // Update page info
        const pageMetric = this.container.querySelector('.metric-row .metric-value');
        if (pageMetric) {
            pageMetric.textContent = `${this.currentPage} of ${this.totalPages}`;
        }

        // Update pagination buttons
        const paginationButtons = this.container.querySelector('.pagination-buttons');
        if (paginationButtons) {
            const isEnabled = this.options.pagination;
            const isEmpty = paginationInfo.total === 0;
            paginationButtons.innerHTML = this.renderPaginationButtons(isEnabled, isEmpty);
            
            // Re-attach event listeners to new pagination buttons
            this.setupFooterEventListeners();
        }

        // Update page size dropdown if the visible count changed
        const pageSizeSelect = this.container.querySelector(`#pageSize_${this.id}`);
        if (pageSizeSelect) {
            pageSizeSelect.value = this.options.pageSize;
        }
    }

    /**
     * Add a new record
     */
    addRecord(record, index = null) {
        this.logger.debug('Adding record to DataGrid', {
            id: this.id,
            record,
            index
        });

        const timer = this.startPerformanceTimer('add_record');

        try {
            // Validate record
            const validation = this.validateRecord(record);
            if (!validation.isValid) {
                this.logger.warn('Record validation failed', {
                    id: this.id,
                    errors: validation.errors
                });
                
                if (this.options.validationMode === 'strict') {
                    throw new Error(`Validation failed: ${validation.errors.join(', ')}`);
                }
            }

            // Generate ID if not provided
            if (!record.id) {
                record.id = this.generateRecordId();
            }

            // Add to data
            if (index !== null && index >= 0 && index <= this.data.length) {
                this.data.splice(index, 0, record);
            } else {
                this.data.push(record);
                index = this.data.length - 1;
            }

            // Update derived data
            this.updateDerivedData();
            this.hasUnsavedChanges = true;

            // Trigger events
            this.trigger('datagrid:recordAdded', {
                id: this.id,
                record,
                index,
                totalRecords: this.data.length
            });

            this.logger.info('Record added successfully', {
                id: this.id,
                recordId: record.id,
                index,
                totalRecords: this.data.length
            });

            // Auto-save if enabled
            if (this.options.autoSave) {
                this.saveChanges();
            }

            return true;

        } catch (error) {
            this.logger.error('Failed to add record', {
                id: this.id,
                error: error.message,
                record
            });
            this.handleError(error, { operation: 'addRecord', record });
            return false;
        } finally {
            this.endPerformanceTimer(timer);
        }
    }

    /**
     * Update an existing record
     */
    updateRecord(recordId, updates) {
        this.logger.debug('Updating record in DataGrid', {
            id: this.id,
            recordId,
            updates
        });

        const timer = this.startPerformanceTimer('update_record');

        try {
            // Find record
            const recordIndex = this.data.findIndex(r => r.id === recordId);
            if (recordIndex === -1) {
                throw new Error(`Record not found: ${recordId}`);
            }

            const originalRecord = { ...this.data[recordIndex] };
            const updatedRecord = { ...originalRecord, ...updates };

            // Validate updated record
            const validation = this.validateRecord(updatedRecord);
            if (!validation.isValid) {
                this.logger.warn('Updated record validation failed', {
                    id: this.id,
                    recordId,
                    errors: validation.errors
                });
                
                if (this.options.validationMode === 'strict') {
                    throw new Error(`Validation failed: ${validation.errors.join(', ')}`);
                }
            }

            // Update record
            this.data[recordIndex] = updatedRecord;
            this.updateDerivedData();
            this.hasUnsavedChanges = true;

            // Trigger events
            this.trigger('datagrid:recordUpdated', {
                id: this.id,
                recordId,
                originalRecord,
                updatedRecord,
                index: recordIndex
            });

            this.logger.info('Record updated successfully', {
                id: this.id,
                recordId,
                changedFields: Object.keys(updates)
            });

            // Auto-save if enabled
            if (this.options.autoSave) {
                this.saveChanges();
            }

            return true;

        } catch (error) {
            this.logger.error('Failed to update record', {
                id: this.id,
                error: error.message,
                recordId,
                updates
            });
            this.handleError(error, { operation: 'updateRecord', recordId, updates });
            return false;
        } finally {
            this.endPerformanceTimer(timer);
        }
    }

    /**
     * Delete a record
     */
    deleteRecord(recordId, softDelete = true) {
        this.logger.debug('Deleting record from DataGrid', {
            id: this.id,
            recordId,
            softDelete
        });

        const timer = this.startPerformanceTimer('delete_record');

        try {
            // Find record
            const recordIndex = this.data.findIndex(r => r.id === recordId);
            if (recordIndex === -1) {
                throw new Error(`Record not found: ${recordId}`);
            }

            const record = this.data[recordIndex];

            if (softDelete) {
                // Soft delete
                this.data[recordIndex] = {
                    ...record,
                    isDeleted: true,
                    deletedAt: new Date().toISOString()
                };
            } else {
                // Hard delete
                this.data.splice(recordIndex, 1);
            }

            this.updateDerivedData();
            this.hasUnsavedChanges = true;

            // Trigger events
            this.trigger('datagrid:recordDeleted', {
                id: this.id,
                recordId,
                record,
                index: recordIndex,
                softDelete
            });

            this.logger.info('Record deleted successfully', {
                id: this.id,
                recordId,
                softDelete,
                remainingRecords: this.data.filter(r => !r.isDeleted).length
            });

            // Auto-save if enabled
            if (this.options.autoSave) {
                this.saveChanges();
            }

            return true;

        } catch (error) {
            this.logger.error('Failed to delete record', {
                id: this.id,
                error: error.message,
                recordId
            });
            this.handleError(error, { operation: 'deleteRecord', recordId });
            return false;
        } finally {
            this.endPerformanceTimer(timer);
        }
    }

    // ========================================
    // SEARCH AND FILTERING
    // ========================================

    /**
     * Apply search filter
     */
    search(searchTerm) {
        this.logger.debug('Applying search to DataGrid', {
            id: this.id,
            searchTerm
        });

        const timer = this.startPerformanceTimer('search');

        try {
            this.searchTerm = searchTerm;

            if (!searchTerm || searchTerm.trim().length === 0) {
                this.filteredData = [...this.data];
            } else {
                this.filteredData = this.data.filter(record => {
                    return this.searchInRecord(record, searchTerm);
                });
            }

            this.updateDerivedData();
            this.currentPage = 1; // Reset to first page

            // Trigger search event
            this.trigger('datagrid:searchApplied', {
                id: this.id,
                searchTerm,
                resultCount: this.filteredData.length,
                totalRecords: this.data.length
            });

            this.logger.info('Search applied successfully', {
                id: this.id,
                searchTerm,
                resultCount: this.filteredData.length,
                totalRecords: this.data.length
            });

        } catch (error) {
            this.logger.error('Search failed', {
                id: this.id,
                error: error.message,
                searchTerm
            });
            this.handleError(error, { operation: 'search', searchTerm });
        } finally {
            this.endPerformanceTimer(timer);
        }
    }

    /**
     * Apply filters to data
     */
    applyFilters(filters) {
        this.logger.debug('Applying filters to DataGrid', {
            id: this.id,
            filters
        });

        const timer = this.startPerformanceTimer('apply_filters');

        try {
            this.activeFilters = filters;
            
            this.filteredData = this.data.filter(record => {
                return this.evaluateFilters(record, filters);
            });

            this.updateDerivedData();
            this.currentPage = 1; // Reset to first page

            // Trigger filter event
            this.trigger('datagrid:filtersApplied', {
                id: this.id,
                filters,
                resultCount: this.filteredData.length,
                totalRecords: this.data.length
            });

            this.logger.info('Filters applied successfully', {
                id: this.id,
                filterCount: filters.length,
                resultCount: this.filteredData.length,
                totalRecords: this.data.length
            });

        } catch (error) {
            this.logger.error('Filter application failed', {
                id: this.id,
                error: error.message,
                filters
            });
            this.handleError(error, { operation: 'applyFilters', filters });
        } finally {
            this.endPerformanceTimer(timer);
        }
    }

    // ========================================
    // ACCESSIBILITY OVERRIDES
    // ========================================

    getAriaRole() {
        return 'grid';
    }

    getAriaLabel() {
        return `Data grid with ${this.data.length} records`;
    }

    isInteractive() {
        return true;
    }

    handleKeyDown(event) {
        // DataGrid-specific keyboard handling
        switch (event.key) {
            case 'ArrowUp':
                this.navigateUp();
                event.preventDefault();
                break;
            case 'ArrowDown':
                this.navigateDown();
                event.preventDefault();
                break;
            case 'ArrowLeft':
                this.navigateLeft();
                event.preventDefault();
                break;
            case 'ArrowRight':
                this.navigateRight();
                event.preventDefault();
                break;
            case 'Space':
                this.toggleRowSelection();
                event.preventDefault();
                break;
            case 'Delete':
                this.deleteSelectedRows();
                event.preventDefault();
                break;
            default:
                // Call parent handler for common keys
                super.handleKeyDown(event);
        }
    }

    // ========================================
    // UTILITY METHODS
    // ========================================

    /**
     * Generate schema from data
     */
    generateSchemaFromData() {
        if (this.data.length === 0) return;

        const firstRecord = this.data[0];
        this.schema = {};

        Object.keys(firstRecord).forEach(key => {
            const value = firstRecord[key];
            this.schema[key] = {
                type: this.inferDataType(value),
                displayName: this.formatDisplayName(key),
                htmlElement: 'input',
                htmlType: this.inferHtmlType(value),
                css: { placeholder: `Enter ${key}` },
                required: false
            };
        });
    }

    /**
     * Update derived data arrays
     */
    updateDerivedData() {
        // Apply search and filters
        let workingData = [...this.data];

        if (typeof this.rowFilter === 'function') {
            const beforeCount = workingData.length;
            workingData = workingData.filter((record, index) =>
                this.applyRowFilter(record, index)
            );

            this.logger.debug('Row filter evaluated', {
                id: this.id,
                beforeCount,
                afterCount: workingData.length,
                hasMetadata: !!this.rowFilterMetadata
            });
        }

        // Apply search if present
        if (this.searchTerm) {
            workingData = workingData.filter(record =>
                this.searchInRecord(record, this.searchTerm)
            );
        }

        // Apply filters if present
        if (this.activeFilters.length > 0) {
            workingData = workingData.filter(record =>
                this.evaluateFilters(record, this.activeFilters)
            );
        }

        this.filteredData = workingData;

        // Apply sorting
        if (this.sortConfig) {
            this.sortedData = this.applySorting(this.filteredData, this.sortConfig);
        } else {
            this.sortedData = [...this.filteredData];
        }

        // Recalculate pagination
        this.calculatePagination();
    }

    applyRowFilter(record, index) {
        if (typeof this.rowFilter !== 'function') {
            return true;
        }

        try {
            return this.rowFilter(record, index, this.rowFilterMetadata);
        } catch (error) {
            this.logger.error('Row filter execution failed', {
                id: this.id,
                index,
                error: error.message
            });
            return true;
        }
    }

    /**
     * Update comprehensive performance metrics - Best Practices Implementation
     */
    updateRenderMetrics(renderTime) {
        this.renderMetrics.lastRenderTime = renderTime;
        this.renderMetrics.renderCount++;
        
        // Track min/max for performance analysis
        this.renderMetrics.maxRenderTime = Math.max(this.renderMetrics.maxRenderTime, renderTime);
        this.renderMetrics.minRenderTime = Math.min(this.renderMetrics.minRenderTime, renderTime);
        
        // Calculate moving average
        const alpha = 0.1; // Smoothing factor
        this.renderMetrics.averageRenderTime = 
            this.renderMetrics.averageRenderTime * (1 - alpha) + renderTime * alpha;

        // Performance threshold alerts - Best Practice
        if (renderTime > 100) {
            this.logger.warn('Slow render detected', {
                id: this.id,
                renderTime: renderTime.toFixed(2),
                threshold: 100,
                recordCount: this.getVisibleData().length,
                recommendation: 'Consider enabling virtualization or reducing page size'
            });
        }

        // Log performance milestone achievements
        if (this.renderMetrics.renderCount % 10 === 0) {
            this.logger.info('Performance milestone', {
                id: this.id,
                renders: this.renderMetrics.renderCount,
                avgRenderTime: this.renderMetrics.averageRenderTime.toFixed(2),
                maxRenderTime: this.renderMetrics.maxRenderTime.toFixed(2),
                minRenderTime: this.renderMetrics.minRenderTime.toFixed(2),
                performanceGrade: this.getPerformanceGrade()
            });
        }
    }

    /**
     * Calculate performance grade based on metrics
     */
    getPerformanceGrade() {
        const avgTime = this.renderMetrics.averageRenderTime;
        if (avgTime < 16) return 'A+'; // 60fps
        if (avgTime < 33) return 'A';  // 30fps
        if (avgTime < 50) return 'B';  // Good
        if (avgTime < 100) return 'C'; // Acceptable
        return 'D'; // Needs optimization
    }

    /**
     * Track user interaction metrics
     */
    trackUserInteraction(interactionType, startTime = null) {
        const interactionTime = Date.now();
        this.userInteractionMetrics.lastInteractionTime = interactionTime;
        
        // Calculate response time if start time provided
        if (startTime) {
            const responseTime = interactionTime - startTime;
            const alpha = 0.2;
            this.userInteractionMetrics.averageInteractionResponse = 
                this.userInteractionMetrics.averageInteractionResponse * (1 - alpha) + responseTime * alpha;
        }

        // Increment specific interaction counters
        switch (interactionType) {
            case 'pageNavigation':
                this.userInteractionMetrics.pageNavigations++;
                break;
            case 'pageSizeChange':
                this.userInteractionMetrics.pageSizeChanges++;
                break;
            case 'search':
                this.userInteractionMetrics.searchOperations++;
                break;
            case 'filter':
                this.userInteractionMetrics.filterOperations++;
                break;
            case 'recordModification':
                this.userInteractionMetrics.recordModifications++;
                break;
        }

        // Log interaction patterns for UX analysis
        if (this.userInteractionMetrics.pageNavigations % 5 === 0 && this.userInteractionMetrics.pageNavigations > 0) {
            this.logger.debug('User interaction pattern', {
                id: this.id,
                totalInteractions: this.getTotalInteractions(),
                averageResponseTime: this.userInteractionMetrics.averageInteractionResponse.toFixed(2),
                navigationPattern: 'frequent-pagination',
                recommendation: this.getUXRecommendation()
            });
        }
    }

    /**
     * Get total user interactions
     */
    getTotalInteractions() {
        const metrics = this.userInteractionMetrics;
        return metrics.pageNavigations + metrics.pageSizeChanges + 
               metrics.searchOperations + metrics.filterOperations + 
               metrics.recordModifications;
    }

    /**
     * Provide UX recommendations based on usage patterns
     */
    getUXRecommendation() {
        const metrics = this.userInteractionMetrics;
        
        if (metrics.pageNavigations > 10 && metrics.pageSizeChanges === 0) {
            return 'Consider increasing default page size - user navigates pages frequently';
        }
        
        if (metrics.searchOperations > metrics.filterOperations * 3) {
            return 'Consider improving filter UI - user prefers search over filters';
        }
        
        if (this.userInteractionMetrics.averageInteractionResponse > 500) {
            return 'Response time high - consider performance optimization';
        }
        
        return 'Usage patterns normal';
    }

    /**
     * Track data quality metrics
     */
    updateDataQualityMetrics() {
        const startTime = performance.now();
        
        this.dataQualityMetrics.totalRecords = this.data.length;
        this.dataQualityMetrics.validRecords = 0;
        this.dataQualityMetrics.duplicateRecords = 0;
        this.dataQualityMetrics.incompleteRecords = 0;
        
        const seenIds = new Set();
        
        this.data.forEach(record => {
            // Check for duplicates
            if (seenIds.has(record.id)) {
                this.dataQualityMetrics.duplicateRecords++;
            } else {
                seenIds.add(record.id);
            }
            
            // Check for completeness
            const requiredFields = Object.keys(this.schema).filter(key => 
                this.schema[key].required);
            const isComplete = requiredFields.every(field => 
                record[field] !== null && record[field] !== undefined && record[field] !== '');
            
            if (isComplete) {
                this.dataQualityMetrics.validRecords++;
            } else {
                this.dataQualityMetrics.incompleteRecords++;
            }
        });
        
        this.dataQualityMetrics.dataLoadTime = performance.now() - startTime;
        
        // Log data quality insights
        const qualityScore = this.dataQualityMetrics.totalRecords > 0 ? 
            (this.dataQualityMetrics.validRecords / this.dataQualityMetrics.totalRecords) * 100 : 100;
            
        this.logger.info('Data quality analysis', {
            id: this.id,
            totalRecords: this.dataQualityMetrics.totalRecords,
            qualityScore: qualityScore.toFixed(1) + '%',
            duplicates: this.dataQualityMetrics.duplicateRecords,
            incomplete: this.dataQualityMetrics.incompleteRecords,
            analysisTime: this.dataQualityMetrics.dataLoadTime.toFixed(2) + 'ms'
        });
    }

    /**
     * Get current visible data based on pagination
     */
    getVisibleData() {
        if (!this.options.pagination) {
            return this.sortedData;
        }

        const startIndex = (this.currentPage - 1) * this.options.pageSize;
        const endIndex = startIndex + this.options.pageSize;
        return this.sortedData.slice(startIndex, endIndex);
    }

    /**
     * Clean up DataGrid-specific resources with comprehensive metrics logging
     */
    cleanupDataGridResources() {
        // Log final session metrics before cleanup
        const sessionDuration = (Date.now() - this.usabilityMetrics.sessionDuration) / 1000;
        
        this.logger.info('DataGrid session summary', {
            id: this.id,
            sessionDuration: `${sessionDuration.toFixed(1)}s`,
            renderMetrics: {
                totalRenders: this.renderMetrics.renderCount,
                averageRenderTime: this.renderMetrics.averageRenderTime.toFixed(2),
                performanceGrade: this.getPerformanceGrade()
            },
            userMetrics: {
                totalInteractions: this.getTotalInteractions(),
                pageNavigations: this.userInteractionMetrics.pageNavigations,
                pageSizeChanges: this.userInteractionMetrics.pageSizeChanges,
                searchOperations: this.userInteractionMetrics.searchOperations,
                filterOperations: this.userInteractionMetrics.filterOperations,
                recordModifications: this.userInteractionMetrics.recordModifications,
                userErrorRate: this.usabilityMetrics.userErrorRate,
                uxRecommendation: this.getUXRecommendation()
            },
            dataQuality: {
                totalRecords: this.dataQualityMetrics.totalRecords,
                qualityScore: this.dataQualityMetrics.totalRecords > 0 ? 
                    ((this.dataQualityMetrics.validRecords / this.dataQualityMetrics.totalRecords) * 100).toFixed(1) + '%' : 'N/A',
                duplicates: this.dataQualityMetrics.duplicateRecords,
                incomplete: this.dataQualityMetrics.incompleteRecords
            }
        });

        // Clear data arrays
        this.data = [];
        this.filteredData = [];
        this.sortedData = [];
        this.selectedRows.clear();
        
        // Clear validation errors
        this.validationErrors.clear();
        
        // Reset all metrics
        this.renderMetrics = {
            lastRenderTime: 0,
            averageRenderTime: 0,
            renderCount: 0,
            maxRenderTime: 0,
            minRenderTime: Infinity
        };

        this.userInteractionMetrics = {
            pageNavigations: 0,
            pageSizeChanges: 0,
            searchOperations: 0,
            filterOperations: 0,
            recordModifications: 0,
            lastInteractionTime: null,
            averageInteractionResponse: 0
        };

        this.dataQualityMetrics = {
            totalRecords: 0,
            validRecords: 0,
            duplicateRecords: 0,
            incompleteRecords: 0,
            validationErrors: 0,
            dataLoadTime: 0
        };

        this.accessibilityMetrics = {
            keyboardNavigations: 0,
            screenReaderInteractions: 0,
            focusEvents: 0,
            ariaAnnouncements: 0
        };

        this.usabilityMetrics = {
            averageTaskCompletionTime: 0,
            userErrorRate: 0,
            helpRequestsCount: 0,
            undoOperations: 0,
            sessionDuration: Date.now()
        };

        this.logger.debug('DataGrid resources and comprehensive metrics cleaned up', { id: this.id });
    }

    // ========================================
    // PLACEHOLDER METHODS (To be implemented)
    // ========================================

    setupDataGridEventListeners() {
        // Implement DataGrid-specific event listeners
    }

    loadData() {
        // Data loading is handled by initializeDataSource()
        // This method can be used for external data loading operations
        // Only load sample data if no data was provided in options
        if (this.data.length === 0 && !this.options.data) {
            this.logger.warn('No data loaded and no data provided in options, attempting to load sample data', { id: this.id });
            this.loadSampleData();
        } else {
            this.logger.debug('Data already loaded, skipping sample data load', { 
                id: this.id, 
                recordCount: this.data.length,
                hasOptionsData: !!this.options.data
            });
        }
    }

    loadFromSource(source) {
        // Implement source data loading
    }

    loadSampleData() {
        // Only load sample data if no data was provided via options
        if (this.options.data && this.options.data.length > 0) {
            this.logger.debug('Data provided via options, skipping sample data load', { id: this.id });
            return;
        }
        
        // Load default sample data
        if (typeof dataGridData !== 'undefined') {
            this.logger.info('Loading sample data from dataGridData', { id: this.id });
            this.setData(dataGridData.positions.data, dataGridData.positions.schema);
        } else {
            this.logger.warn('Sample data (dataGridData) not available', { id: this.id });
        }
    }

    renderLoadingState() {
        // Implement loading state rendering
    }

    getDisplayFieldNames() {
        if (!this.schema) {
            return [];
        }

        return Object.keys(this.schema).filter(fieldName => {
            const field = this.schema[fieldName];
            return !(field && field.hidden);
        });
    }

    renderHeader() {
        if (!this.schema || Object.keys(this.schema).length === 0) {
            this.logger.warn('No schema available for header rendering', { id: this.id });
            return;
        }

        const displayFields = this.getDisplayFieldNames();

        if (displayFields.length === 0) {
            this.logger.warn('Schema defined but no visible columns available for header rendering', {
                id: this.id
            });
            return;
        }

        // Create a proper header row with DataGridHeader class
        const headerRow = document.createElement('div');
        headerRow.className = 'DataGridRow DataGridHeader';
        headerRow.setAttribute('role', 'row');
<<<<<<< HEAD
        
        // Create header cells based on schema, filtering out non-visible fields
        Object.keys(this.schema).forEach(fieldName => {
=======

        // Create header cells based on schema
        displayFields.forEach(fieldName => {
>>>>>>> bb720c24
            const field = this.schema[fieldName];
            
            // Skip fields marked as not visible
            if (field.visible === false) {
                return;
            }
            
            const displayName = field.displayName || fieldName;

            const headerCell = document.createElement('div');
            headerCell.className = 'DataGridCell';
            headerCell.setAttribute('role', 'columnheader');
            headerCell.textContent = displayName;
            headerCell.style.fontWeight = '600';
            headerCell.style.backgroundColor = 'rgb(69, 69, 69)';
            headerCell.style.color = 'white';
            headerRow.appendChild(headerCell);
        });

        this.container.appendChild(headerRow);
<<<<<<< HEAD
        
        const visibleFields = Object.keys(this.schema).filter(key => this.schema[key].visible !== false);
        this.logger.debug('Header rendered with displayNames, respecting visibility', {
            id: this.id,
            totalFields: Object.keys(this.schema).length,
            visibleFields: visibleFields.length,
            hiddenFields: Object.keys(this.schema).length - visibleFields.length,
            columns: visibleFields.map(key => ({
=======

        this.logger.debug('Header rendered with displayNames', {
            id: this.id,
            columnCount: displayFields.length,
            columns: displayFields.map(key => ({
>>>>>>> bb720c24
                field: key,
                displayName: this.schema[key].displayName || key
            }))
        });
    }

    renderDataRows() {
        const visibleData = this.getVisibleData();
        const displayFields = this.getDisplayFieldNames();

        console.log('renderDataRows debug:', {
            totalData: this.data.length,
            filteredData: this.filteredData.length,
            sortedData: this.sortedData.length,
            visibleData: visibleData.length,
            currentPage: this.currentPage,
            pageSize: this.options.pageSize,
            schemaKeys: displayFields
        });

        if (visibleData.length === 0) {
            console.log('No visible data, rendering empty state');
            this.renderEmptyState();
            return;
        }

        if (displayFields.length === 0) {
            this.logger.warn('No visible columns available for data rendering', { id: this.id });
            this.renderEmptyState();
            return;
        }

        visibleData.forEach((record, index) => {
            const dataRow = document.createElement('div');
            dataRow.className = 'DataGridRow';
            dataRow.setAttribute('role', 'row');
            dataRow.setAttribute('data-record-id', record.id || index);
            
            // Add row selection capability
            if (this.selectedRows.has(record.id || index)) {
                dataRow.classList.add('selected');
            }
            
<<<<<<< HEAD
            // Create data cells based on schema, filtering out non-visible fields
            Object.keys(this.schema).forEach(fieldName => {
                const field = this.schema[fieldName];
                
                // Skip fields marked as not visible
                if (field.visible === false) {
                    return;
                }
                
=======
            // Create data cells based on schema
            displayFields.forEach(fieldName => {
>>>>>>> bb720c24
                const dataCell = document.createElement('div');
                dataCell.className = 'DataGridCell';
                dataCell.setAttribute('role', 'gridcell');

                const value = record[fieldName];
                dataCell.textContent = this.formatCellValue(value, this.schema[fieldName]);
                
                // Add click handler for editing if enabled
                if (this.options.editable) {
                    dataCell.addEventListener('click', () => {
                        this.handleCellEdit(record.id || index, fieldName, dataCell);
                    });
                    dataCell.style.cursor = 'pointer';
                    dataCell.title = 'Click to edit';
                }
                
                dataRow.appendChild(dataCell);
            });
            
            // Add row click handler
            dataRow.addEventListener('click', (event) => {
                if (!event.target.closest('.DataGridCell')) {
                    this.handleRowSelection(record.id || index);
                }
            });
            
            this.container.appendChild(dataRow);
        });
        
        this.logger.debug('Data rows rendered', {
            id: this.id,
            rowCount: visibleData.length,
            totalRecords: this.data.length
        });
    }

    renderEmptyState() {
        const emptyRow = document.createElement('div');
        emptyRow.className = 'DataGridRow empty-state';
        emptyRow.style.textAlign = 'center';
        emptyRow.style.padding = '40px 20px';
        emptyRow.style.color = '#6c757d';
        emptyRow.style.fontStyle = 'italic';
        
        const emptyCell = document.createElement('div');
        emptyCell.className = 'DataGridCell';
        emptyCell.style.gridColumn = '1 / -1';
        emptyCell.textContent = this.searchTerm ? 
            `No records found matching "${this.searchTerm}"` : 
            'No data available';
        
        emptyRow.appendChild(emptyCell);
        this.container.appendChild(emptyRow);
    }

    formatCellValue(value, fieldSchema) {
        if (value === null || value === undefined) {
            return '';
        }
        
        switch (fieldSchema?.type) {
            case 'date':
                return new Date(value).toLocaleDateString();
            case 'email':
                return value;
            case 'phone':
                return value;
            case 'number':
                return typeof value === 'number' ? value.toLocaleString() : value;
            case 'boolean':
                return value ? '✓' : '✗';
            default:
                return String(value);
        }
    }

    handleCellEdit(recordId, fieldName, cellElement) {
        this.logger.debug('Cell edit initiated', {
            id: this.id,
            recordId,
            fieldName
        });
        
        // Simple implementation - could be enhanced with inline editing
        const currentValue = cellElement.textContent;
        const newValue = prompt(`Edit ${fieldName}:`, currentValue);
        
        if (newValue !== null && newValue !== currentValue) {
            const updates = { [fieldName]: newValue };
            this.updateRecord(recordId, updates);
        }
    }

    handleRowSelection(recordId) {
        if (this.selectedRows.has(recordId)) {
            this.selectedRows.delete(recordId);
        } else {
            this.selectedRows.add(recordId);
        }
        
        // Re-render to show selection changes
        this.render();
        
        this.trigger('datagrid:selectionChanged', {
            id: this.id,
            selectedRows: Array.from(this.selectedRows),
            selectionCount: this.selectedRows.size
        });
    }

    renderFooter() {
        // Always render footer with pagination controls - best practice for consistent UX
        const paginationInfo = this.getPaginationInfo();
        const isEnabled = this.options.pagination;
        const isEmpty = paginationInfo.total === 0;
        
        // Calculate performance metrics
        const avgRenderTime = this.renderMetrics.averageRenderTime;
        const performanceStatus = avgRenderTime < 50 ? 'excellent' : avgRenderTime < 100 ? 'good' : 'needs-optimization';
        
        // Define metric configuration - simplified to three distinct columns
        const metricsConfig = {
            left: [
                { type: 'page', html: `<span class="metric-row"><span class="metric-label">Page:</span><span class="metric-value">${this.currentPage} of ${this.totalPages}</span></span>` },
                { type: 'filter', html: `<div style="margin-left: 10px; display: flex; align-items: center;"><input type="checkbox" id="showDisabledFilter_${this.id}" ${this.showDisabledRecords ? 'checked' : ''} style="margin-right: 8px;"><label for="showDisabledFilter_${this.id}" style="color: white; font-size: 12px; cursor: pointer;">Show disabled records</label></div>` }
            ],
            middle: [
                { type: 'controls', html: `<div class="combined-controls"><div class="pagination-buttons">${this.renderPaginationButtons(isEnabled, isEmpty)}</div><div class="control-row"><label for="pageSize_${this.id}" class="control-label">Per page:</label><select id="pageSize_${this.id}" class="page-size-select" aria-label="Number of items per page" ${!isEnabled ? 'disabled title="Enable pagination to use this control"' : ''}>${this.getPageSizeOptions().map(size => `<option value="${size}" ${size === this.options.pageSize ? 'selected' : ''}>${size}</option>`).join('')}</select></div></div>` }
            ],
            right: [
                // Right column intentionally empty - all other metrics removed
            ]
        };
        
        const footerHtml = `
            <div class="datagrid-footer ${!isEnabled ? 'pagination-disabled' : ''} ${isEmpty ? 'empty-data' : ''}" 
                 role="navigation" aria-label="Pagination and Data Information">
                
                <!-- Three-Area Metrics Layout with Configurable Placement -->
                <div class="metrics-columns">
                    <div class="metrics-area left">
                        ${metricsConfig.left.map(metric => metric.html).join('')}
                    </div>
                    
                    <div class="metrics-area middle">
                        ${metricsConfig.middle.map(metric => metric.html).join('')}
                    </div>
                    
                    <div class="metrics-area right">
                        ${metricsConfig.right.map(metric => metric.html).join('')}
                    </div>
                </div>
            </div>
        `;

        // Append footer to container
        const footerElement = document.createElement('div');
        footerElement.innerHTML = footerHtml;
        const footer = footerElement.firstElementChild;
        
        // Force the styling directly to ensure it shows up
        footer.style.cssText += `
            background: rgb(69, 69, 69) !important;
            color: white !important;
            border: none !important;
            border-radius: 4px !important;
            margin-top: 8px !important;
            width: 100% !important;
            box-sizing: border-box !important;
            display: flex !important;
        `;
        
        // Also ensure the metrics-columns container is properly styled
        const metricsColumns = footer.querySelector('.metrics-columns');
        if (metricsColumns) {
            metricsColumns.style.cssText += `
                display: flex !important;
                width: 100% !important;
                justify-content: space-between !important;
                align-items: center !important;
            `;
        }
        
        // Force the combined controls to display side by side
        const combinedControls = footer.querySelector('.combined-controls');
        if (combinedControls) {
            combinedControls.style.cssText += `
                display: flex !important;
                align-items: center !important;
                gap: 16px !important;
                justify-content: center !important;
                flex-wrap: nowrap !important;
            `;
        }
        
        // Force styling for all three metrics areas
        const leftArea = footer.querySelector('.metrics-area.left');
        if (leftArea) {
            leftArea.style.cssText += `
                display: flex !important;
                align-items: center !important;
                justify-content: flex-start !important;
                flex: 1 1 33.333% !important;
                min-width: 0 !important;
                padding: 8px 12px !important;
                min-height: 30px !important;
                border-right: 1px solid rgb(69, 69, 69) !important;
                background: transparent !important;
                color: white !important;
            `;
        }
        
        const middleArea = footer.querySelector('.metrics-area.middle');
        if (middleArea) {
            middleArea.style.cssText += `
                display: flex !important;
                align-items: center !important;
                justify-content: center !important;
                flex: 1 1 33.333% !important;
                min-width: 0 !important;
                padding: 8px 12px !important;
                min-height: 30px !important;
                border-right: 1px solid rgb(69, 69, 69) !important;
                background: transparent !important;
                color: white !important;
                flex-wrap: nowrap !important;
            `;
        }
        
        const rightArea = footer.querySelector('.metrics-area.right');
        if (rightArea) {
            rightArea.style.cssText += `
                display: flex !important;
                align-items: center !important;
                justify-content: flex-end !important;
                flex: 1 1 33.333% !important;
                min-width: 0 !important;
                padding: 8px 12px !important;
                min-height: 30px !important;
                background: transparent !important;
                color: white !important;
            `;
        }
        
        this.container.appendChild(footer);

        // Set up footer event listeners
        this.setupFooterEventListeners();

        // Log detailed footer metrics
        this.logger.debug('Footer rendered with comprehensive metrics', {
            id: this.id,
            paginationEnabled: isEnabled,
            currentPage: this.currentPage,
            totalPages: this.totalPages,
            pageSize: this.options.pageSize,
            totalRecords: paginationInfo.total,
            visibleRecords: paginationInfo.end - paginationInfo.start + 1,
            performanceStatus,
            avgRenderTime: avgRenderTime.toFixed(2),
            hasFilters: this.activeFilters.length > 0,
            hasSearch: !!this.searchTerm,
            selectedCount: this.selectedRows.size,
            hasUnsavedChanges: this.hasUnsavedChanges
        });
    }

    validateRecord(record) {
        // Implement record validation
        return { isValid: true, errors: [] };
    }

    generateRecordId() {
        return `record_${Date.now()}_${Math.random().toString(36).substr(2, 9)}`;
    }

    searchInRecord(record, searchTerm) {
        // Implement record search logic
        return true;
    }

    evaluateFilters(record, filters) {
        // Implement filter evaluation logic
        return true;
    }

    calculatePagination() {
        if (this.options.pagination) {
            const totalRecords = this.sortedData.length;
            this.totalPages = Math.ceil(totalRecords / this.options.pageSize);
            
            // Ensure current page is valid
            if (this.currentPage > this.totalPages) {
                this.currentPage = Math.max(1, this.totalPages);
            }
            
            // Update pagination state
            this.paginationState = {
                currentPage: this.currentPage,
                totalPages: this.totalPages,
                pageSize: this.options.pageSize,
                totalRecords,
                hasNextPage: this.currentPage < this.totalPages,
                hasPreviousPage: this.currentPage > 1,
                startRecord: ((this.currentPage - 1) * this.options.pageSize) + 1,
                endRecord: Math.min(this.currentPage * this.options.pageSize, totalRecords)
            };

            this.logger.debug('Pagination calculated', {
                id: this.id,
                ...this.paginationState
            });
        }
    }

    applySorting(data, sortConfig) {
        // Implement sorting logic
        return data;
    }

    inferDataType(value) {
        if (typeof value === 'number') return 'number';
        if (value instanceof Date) return 'date';
        if (typeof value === 'boolean') return 'boolean';
        return 'string';
    }

    inferHtmlType(value) {
        if (typeof value === 'number') return 'number';
        if (value instanceof Date) return 'date';
        return 'text';
    }

    formatDisplayName(key) {
        return key.charAt(0).toUpperCase() + key.slice(1).replace(/([A-Z])/g, ' $1');
    }

    // ========================================
    // PAGINATION METHODS
    // ========================================

    /**
     * Go to specific page
     */
    goToPage(pageNumber) {
        const interactionStart = Date.now();
        
        this.logger.debug('Navigating to page', {
            id: this.id,
            fromPage: this.currentPage,
            toPage: pageNumber
        });

        const timer = this.startPerformanceTimer('pagination_navigate');

        try {
            // Validate page number
            if (pageNumber < 1 || pageNumber > this.totalPages) {
                this.usabilityMetrics.userErrorRate++;
                throw new Error(`Invalid page number: ${pageNumber}. Valid range: 1-${this.totalPages}`);
            }

            const oldPage = this.currentPage;
            this.currentPage = pageNumber;
            
            // Recalculate pagination state
            this.calculatePagination();
            
            // Track user interaction
            this.trackUserInteraction('pageNavigation', interactionStart);
            
            // Trigger page change event with enhanced metrics
            this.trigger('datagrid:pageChanged', {
                id: this.id,
                oldPage,
                newPage: this.currentPage,
                totalPages: this.totalPages,
                paginationState: this.paginationState,
                userMetrics: {
                    totalNavigations: this.userInteractionMetrics.pageNavigations,
                    responseTime: Date.now() - interactionStart,
                    navigationDirection: pageNumber > oldPage ? 'forward' : 'backward',
                    jumpSize: Math.abs(pageNumber - oldPage)
                }
            });

            this.logger.info('Page navigation completed', {
                id: this.id,
                currentPage: this.currentPage,
                totalPages: this.totalPages,
                navigationPattern: this.analyzeNavigationPattern(oldPage, pageNumber),
                totalNavigations: this.userInteractionMetrics.pageNavigations
            });

            // Re-render to show new page
            this.render();

            return true;

        } catch (error) {
            this.logger.error('Page navigation failed', {
                id: this.id,
                error: error.message,
                requestedPage: pageNumber,
                userErrorCount: this.usabilityMetrics.userErrorRate
            });
            this.handleError(error, { operation: 'goToPage', pageNumber });
            return false;
        } finally {
            this.endPerformanceTimer(timer);
        }
    }

    /**
     * Analyze navigation patterns for UX insights
     */
    analyzeNavigationPattern(fromPage, toPage) {
        const jump = Math.abs(toPage - fromPage);
        const direction = toPage > fromPage ? 'forward' : 'backward';
        
        if (jump === 1) return `sequential_${direction}`;
        if (jump <= 3) return `short_jump_${direction}`;
        if (jump <= 10) return `medium_jump_${direction}`;
        return `long_jump_${direction}`;
    }

    /**
     * Go to next page
     */
    nextPage() {
        if (this.currentPage < this.totalPages) {
            return this.goToPage(this.currentPage + 1);
        }
        
        this.logger.debug('Next page requested but already on last page', {
            id: this.id,
            currentPage: this.currentPage,
            totalPages: this.totalPages
        });
        return false;
    }

    /**
     * Go to previous page
     */
    previousPage() {
        if (this.currentPage > 1) {
            return this.goToPage(this.currentPage - 1);
        }
        
        this.logger.debug('Previous page requested but already on first page', {
            id: this.id,
            currentPage: this.currentPage
        });
        return false;
    }

    /**
     * Go to first page
     */
    firstPage() {
        return this.goToPage(1);
    }

    /**
     * Go to last page
     */
    lastPage() {
        return this.goToPage(this.totalPages);
    }

    /**
     * Change page size with comprehensive tracking
     */
    setPageSize(newPageSize) {
        const interactionStart = Date.now();
        
        this.logger.debug('Changing page size', {
            id: this.id,
            oldPageSize: this.options.pageSize,
            newPageSize
        });

        const timer = this.startPerformanceTimer('set_page_size');

        try {
            // Validate page size
            if (newPageSize < 1) {
                this.usabilityMetrics.userErrorRate++;
                throw new Error('Page size must be greater than 0');
            }
            
            if (newPageSize > 20) {
                this.usabilityMetrics.userErrorRate++;
                throw new Error('Page size cannot exceed 20 records');
            }

            const oldPageSize = this.options.pageSize;
            this.options.pageSize = newPageSize;

            // Calculate what the current page should be to maintain position
            const currentFirstRecord = ((this.currentPage - 1) * oldPageSize) + 1;
            const newPage = Math.ceil(currentFirstRecord / newPageSize);
            
            this.currentPage = newPage;
            this.calculatePagination();

            // Track user interaction
            this.trackUserInteraction('pageSizeChange', interactionStart);
            
            // Analyze page size preference patterns
            const pageSizePattern = this.analyzePageSizePattern(oldPageSize, newPageSize);

            // Trigger page size change event with enhanced metrics
            this.trigger('datagrid:pageSizeChanged', {
                id: this.id,
                oldPageSize,
                newPageSize,
                currentPage: this.currentPage,
                totalPages: this.totalPages,
                userMetrics: {
                    totalPageSizeChanges: this.userInteractionMetrics.pageSizeChanges,
                    responseTime: Date.now() - interactionStart,
                    sizeChangePattern: pageSizePattern,
                    preferenceAnalysis: this.getPageSizePreference()
                }
            });

            this.logger.info('Page size changed successfully', {
                id: this.id,
                oldPageSize,
                newPageSize,
                currentPage: this.currentPage,
                totalPages: this.totalPages,
                pattern: pageSizePattern,
                totalChanges: this.userInteractionMetrics.pageSizeChanges
            });

            // Re-render with new page size
            this.render();

            return true;

        } catch (error) {
            this.logger.error('Page size change failed', {
                id: this.id,
                error: error.message,
                requestedPageSize: newPageSize,
                userErrorCount: this.usabilityMetrics.userErrorRate
            });
            this.handleError(error, { operation: 'setPageSize', newPageSize });
            return false;
        } finally {
            this.endPerformanceTimer(timer);
        }
    }

    /**
     * Analyze page size change patterns
     */
    analyzePageSizePattern(oldSize, newSize) {
        if (newSize > oldSize * 2) return 'dramatic_increase';
        if (newSize > oldSize) return 'increase';
        if (newSize < oldSize / 2) return 'dramatic_decrease';
        if (newSize < oldSize) return 'decrease';
        return 'no_change';
    }

    /**
     * Get user's page size preferences based on history
     */
    getPageSizePreference() {
        const currentSize = this.options.pageSize;
        const totalRecords = this.data.length;
        const ratio = totalRecords / currentSize;
        
        if (ratio < 2) return 'prefers_all_data_visible';
        if (ratio < 5) return 'prefers_large_pages';
        if (ratio < 20) return 'prefers_medium_pages';
        return 'prefers_small_pages';
    }

    /**
     * Get pagination information
     */
    getPaginationInfo() {
        if (!this.options.pagination) {
            return {
                start: 1,
                end: this.sortedData.length,
                total: this.sortedData.length,
                currentPage: 1,
                totalPages: 1
            };
        }

        const total = this.sortedData.length;
        const start = total === 0 ? 0 : ((this.currentPage - 1) * this.options.pageSize) + 1;
        const end = Math.min(this.currentPage * this.options.pageSize, total);

        return {
            start,
            end,
            total,
            currentPage: this.currentPage,
            totalPages: this.totalPages
        };
    }

    /**
     * Get available page size options
     * Maximum display limit is 20 records per page
     */
    getPageSizeOptions() {
        const defaultOptions = [5, 10, 15, 20];
        
        console.log('DEBUG: getPageSizeOptions called, defaultOptions:', defaultOptions);
        
        if (this.options.pageSizeOptions) {
            console.log('DEBUG: Using custom pageSizeOptions:', this.options.pageSizeOptions);
            return this.options.pageSizeOptions;
        }
        
        // Ensure current page size is included but capped at 20
        if (!defaultOptions.includes(this.options.pageSize) && this.options.pageSize <= 20) {
            defaultOptions.push(this.options.pageSize);
            defaultOptions.sort((a, b) => a - b);
        }
        
        console.log('DEBUG: Final page size options:', defaultOptions);
        return defaultOptions;
    }

    /**
     * Render pagination buttons - Always visible for consistent UX
     */
    renderPaginationButtons(isEnabled = true, isEmpty = false) {
        const current = this.currentPage;
        const total = this.totalPages;
        const maxButtons = 7; // Maximum number of page buttons to show
        
        // Show minimal controls when disabled or empty
        if (!isEnabled || isEmpty || total <= 1) {
            return `
                <div class="pagination-buttons ${!isEnabled ? 'disabled' : ''} ${isEmpty ? 'empty' : ''}">
                    <button type="button" class="pagination-btn first-page" disabled 
                            aria-label="Go to first page" title="${!isEnabled ? 'Pagination disabled' : 'No pagination needed'}">
                        <span aria-hidden="true">«</span>
                    </button>
                    <button type="button" class="pagination-btn prev-page" disabled 
                            aria-label="Go to previous page" title="${!isEnabled ? 'Pagination disabled' : 'No previous page'}">
                        <span aria-hidden="true">‹</span>
                    </button>
                    <span class="pagination-status">
                        ${isEmpty ? 'No data' : !isEnabled ? 'Pagination off' : `Page 1 of 1`}
                    </span>
                    <button type="button" class="pagination-btn next-page" disabled 
                            aria-label="Go to next page" title="${!isEnabled ? 'Pagination disabled' : 'No next page'}">
                        <span aria-hidden="true">›</span>
                    </button>
                    <button type="button" class="pagination-btn last-page" disabled 
                            aria-label="Go to last page" title="${!isEnabled ? 'Pagination disabled' : 'No pagination needed'}">
                        <span aria-hidden="true">»</span>
                    </button>
                </div>
            `;
        }
        
        let buttons = [];

        // First page button
        buttons.push(`
            <button type="button" class="pagination-btn first-page" 
                    ${current === 1 ? 'disabled' : ''} 
                    data-page="1" aria-label="Go to first page">
                <span aria-hidden="true">«</span>
            </button>
        `);

        // Previous page button
        buttons.push(`
            <button type="button" class="pagination-btn prev-page" 
                    ${current === 1 ? 'disabled' : ''} 
                    data-page="${current - 1}" aria-label="Go to previous page">
                <span aria-hidden="true">‹</span>
            </button>
        `);

        // Page number buttons
        const pageButtons = this.calculatePageButtons(current, total, maxButtons);
        buttons.push(...pageButtons);

        // Next page button
        buttons.push(`
            <button type="button" class="pagination-btn next-page" 
                    ${current === total ? 'disabled' : ''} 
                    data-page="${current + 1}" aria-label="Go to next page">
                <span aria-hidden="true">›</span>
            </button>
        `);

        // Last page button
        buttons.push(`
            <button type="button" class="pagination-btn last-page" 
                    ${current === total ? 'disabled' : ''} 
                    data-page="${total}" aria-label="Go to last page">
                <span aria-hidden="true">»</span>
            </button>
        `);

        return `<div class="pagination-buttons" role="navigation" aria-label="Pagination Navigation">
            ${buttons.join('')}
        </div>`;
    }

    /**
     * Calculate which page buttons to show
     */
    calculatePageButtons(current, total, maxButtons) {
        const buttons = [];
        const pageButtonCount = maxButtons - 4; // Exclude first, prev, next, last buttons
        
        if (total <= pageButtonCount) {
            // Show all pages if total is small
            for (let i = 1; i <= total; i++) {
                buttons.push(this.createPageButton(i, i === current));
            }
        } else {
            // Calculate range around current page
            let start = Math.max(1, current - Math.floor(pageButtonCount / 2));
            let end = Math.min(total, start + pageButtonCount - 1);
            
            // Adjust start if we're near the end
            if (end - start + 1 < pageButtonCount) {
                start = Math.max(1, end - pageButtonCount + 1);
            }
            
            // Add ellipsis before if needed
            if (start > 1) {
                buttons.push(this.createPageButton(1, false));
                if (start > 2) {
                    buttons.push('<span class="pagination-ellipsis" aria-hidden="true">…</span>');
                }
            }
            
            // Add page buttons
            for (let i = start; i <= end; i++) {
                buttons.push(this.createPageButton(i, i === current));
            }
            
            // Add ellipsis after if needed
            if (end < total) {
                if (end < total - 1) {
                    buttons.push('<span class="pagination-ellipsis" aria-hidden="true">…</span>');
                }
                buttons.push(this.createPageButton(total, false));
            }
        }
        
        return buttons;
    }

    /**
     * Create a page button
     */
    createPageButton(pageNumber, isCurrent) {
        return `
            <button type="button" 
                    class="pagination-btn page-number ${isCurrent ? 'current' : ''}" 
                    data-page="${pageNumber}" 
                    ${isCurrent ? 'aria-current="page"' : ''}
                    aria-label="Go to page ${pageNumber}">
                ${pageNumber}
            </button>
        `;
    }

    /**
     * Set up footer event listeners
     */
    setupFooterEventListeners() {
        const footer = this.container.querySelector('.datagrid-footer');
        if (!footer) return;

        // Page size selector
        const pageSizeSelect = footer.querySelector('.page-size-select');
        if (pageSizeSelect) {
            pageSizeSelect.addEventListener('change', (event) => {
                const newPageSize = parseInt(event.target.value, 10);
                this.setPageSize(newPageSize);
            });
        }

        // Pagination buttons
        const paginationButtons = footer.querySelector('.pagination-buttons');
        if (paginationButtons) {
            paginationButtons.addEventListener('click', (event) => {
                const button = event.target.closest('.pagination-btn');
                if (!button || button.disabled) return;

                const pageNumber = parseInt(button.dataset.page, 10);
                if (!isNaN(pageNumber)) {
                    this.goToPage(pageNumber);
                }
            });
        }

        // Show disabled records filter checkbox
        const showDisabledCheckbox = footer.querySelector(`#showDisabledFilter_${this.id}`);
        if (showDisabledCheckbox) {
            showDisabledCheckbox.addEventListener('change', (event) => {
                const showDisabled = event.target.checked;
                this.filterByDisabledStatus(showDisabled);
            });
        }

        this.logger.debug('Footer event listeners set up', { id: this.id });
    }

    // Navigation methods
    navigateUp() { /* Implement */ }
    navigateDown() { /* Implement */ }
    navigateLeft() { /* Implement */ }
    navigateRight() { /* Implement */ }
    toggleRowSelection() { /* Implement */ }
    deleteSelectedRows() { /* Implement */ }
    saveChanges() { /* Implement */ }
    initializeDragAndDrop() { /* Implement */ }
}

// Export for module systems
if (typeof module !== 'undefined' && module.exports) {
    module.exports = DataGridControl;
} else if (typeof window !== 'undefined') {
    window.DataGridControl = DataGridControl;
}<|MERGE_RESOLUTION|>--- conflicted
+++ resolved
@@ -405,169 +405,6 @@
         this.setData(newData);
         this.render();
         return this;
-    }
-
-    setRowFilter(filterFn, metadata = null) {
-        const resolvedMetadata = metadata === undefined ? null : metadata;
-
-        if (filterFn !== null && typeof filterFn !== 'function') {
-            this.logger.error('Invalid row filter provided', {
-                id: this.id,
-                providedType: typeof filterFn
-            });
-            throw new TypeError('Row filter must be a function or null');
-        }
-
-        if (this.rowFilter === filterFn && this.rowFilterMetadata === resolvedMetadata) {
-            this.logger.debug('Row filter unchanged', { id: this.id });
-            return this;
-        }
-
-        this.rowFilter = filterFn;
-        this.rowFilterMetadata = resolvedMetadata;
-        this.options.rowFilter = filterFn;
-        this.options.rowFilterMetadata = resolvedMetadata;
-
-        if (!this.isInitialized) {
-            this.logger.debug('Row filter stored for later application', {
-                id: this.id,
-                willApplyOnInit: true
-            });
-            this.updateDerivedData();
-            return this;
-        }
-
-        const interactionStart = Date.now();
-        const hasFilter = typeof filterFn === 'function';
-
-        this.logger.info('Row filter updated', {
-            id: this.id,
-            hasFilter,
-            metadata: resolvedMetadata || null
-        });
-
-        this.updateDerivedData();
-        this.trackUserInteraction('filter', interactionStart);
-        this.trigger('datagrid:filtersApplied', {
-            id: this.id,
-            rowFilterApplied: hasFilter,
-            metadata: resolvedMetadata || null,
-            activeFilterCount: this.activeFilters.length + (hasFilter ? 1 : 0)
-        });
-
-        this.render();
-        return this;
-    }
-
-    clearRowFilter() {
-        return this.setRowFilter(null, null);
-    }
-
-    /**
-     * Filter data by disabled status
-     */
-    filterByDisabledStatus(showDisabled) {
-        if (!this.originalData) {
-            // Store original data on first filter
-            this.originalData = [...this.data];
-        }
-
-        // Update state
-        this.showDisabledRecords = showDisabled;
-
-        console.log('DEBUG: FilterByDisabledStatus called with:', { 
-            showDisabled,
-            originalDataLength: this.originalData?.length,
-            currentDataLength: this.data?.length,
-            sampleOriginalRecord: this.originalData?.[0],
-            sampleCurrentRecord: this.data?.[0]
-        });
-
-        // Count disabled records in original data
-        const disabledCount = this.originalData.filter(record => record.isDisabled === true).length;
-        const enabledCount = this.originalData.filter(record => record.isDisabled !== true).length;
-        
-        console.log('DEBUG: Data analysis:', {
-            totalRecords: this.originalData.length,
-            disabledRecords: disabledCount,
-            enabledRecords: enabledCount,
-            disabledSample: this.originalData.find(record => record.isDisabled === true),
-            enabledSample: this.originalData.find(record => record.isDisabled !== true)
-        });
-
-        let filteredData;
-        if (showDisabled) {
-            // Show disabled records - PRESERVE original data structure
-            filteredData = this.originalData.filter(record => record.isDisabled === true);
-        } else {
-            // Show enabled records - PRESERVE original data structure  
-            filteredData = this.originalData.filter(record => record.isDisabled !== true);
-        }
-
-        console.log('DataGrid filter applied:', { 
-            showDisabled, 
-            totalRecords: this.originalData.length,
-            filteredCount: filteredData.length,
-            sampleFilteredRecord: filteredData[0]
-        });
-
-        // Update data without full re-render to preserve footer state
-        this.data = filteredData;
-        this.updateDerivedData();
-        this.renderDataContent(); // Only re-render data, not the entire grid
-        
-        return this;
-    }
-
-    /**
-     * Render only the data content and update pagination without destroying footer
-     * This preserves event listeners and checkbox state in the footer
-     */
-    renderDataContent() {
-        this.logger.debug('Rendering data content only', { 
-            id: this.id, 
-            dataCount: this.data.length 
-        });
-
-        // Clear existing data rows (but keep header and footer)
-        const dataRows = this.container.querySelectorAll('.DataGridRow');
-        dataRows.forEach(row => row.remove());
-
-        // Re-render data rows
-        this.renderDataRows();
-
-        // Update pagination info in existing footer without destroying it
-        this.updatePaginationInfo();
-    }
-
-    /**
-     * Update pagination information in the existing footer
-     */
-    updatePaginationInfo() {
-        const paginationInfo = this.getPaginationInfo();
-        
-        // Update page info
-        const pageMetric = this.container.querySelector('.metric-row .metric-value');
-        if (pageMetric) {
-            pageMetric.textContent = `${this.currentPage} of ${this.totalPages}`;
-        }
-
-        // Update pagination buttons
-        const paginationButtons = this.container.querySelector('.pagination-buttons');
-        if (paginationButtons) {
-            const isEnabled = this.options.pagination;
-            const isEmpty = paginationInfo.total === 0;
-            paginationButtons.innerHTML = this.renderPaginationButtons(isEnabled, isEmpty);
-            
-            // Re-attach event listeners to new pagination buttons
-            this.setupFooterEventListeners();
-        }
-
-        // Update page size dropdown if the visible count changed
-        const pageSizeSelect = this.container.querySelector(`#pageSize_${this.id}`);
-        if (pageSizeSelect) {
-            pageSizeSelect.value = this.options.pageSize;
-        }
     }
 
     /**
@@ -1400,15 +1237,9 @@
         const headerRow = document.createElement('div');
         headerRow.className = 'DataGridRow DataGridHeader';
         headerRow.setAttribute('role', 'row');
-<<<<<<< HEAD
-        
-        // Create header cells based on schema, filtering out non-visible fields
+        
+        // Create header cells based on schema
         Object.keys(this.schema).forEach(fieldName => {
-=======
-
-        // Create header cells based on schema
-        displayFields.forEach(fieldName => {
->>>>>>> bb720c24
             const field = this.schema[fieldName];
             
             // Skip fields marked as not visible
@@ -1429,22 +1260,11 @@
         });
 
         this.container.appendChild(headerRow);
-<<<<<<< HEAD
-        
-        const visibleFields = Object.keys(this.schema).filter(key => this.schema[key].visible !== false);
-        this.logger.debug('Header rendered with displayNames, respecting visibility', {
-            id: this.id,
-            totalFields: Object.keys(this.schema).length,
-            visibleFields: visibleFields.length,
-            hiddenFields: Object.keys(this.schema).length - visibleFields.length,
-            columns: visibleFields.map(key => ({
-=======
-
+        
         this.logger.debug('Header rendered with displayNames', {
             id: this.id,
-            columnCount: displayFields.length,
-            columns: displayFields.map(key => ({
->>>>>>> bb720c24
+            columnCount: Object.keys(this.schema).length,
+            columns: Object.keys(this.schema).map(key => ({
                 field: key,
                 displayName: this.schema[key].displayName || key
             }))
@@ -1488,20 +1308,8 @@
                 dataRow.classList.add('selected');
             }
             
-<<<<<<< HEAD
-            // Create data cells based on schema, filtering out non-visible fields
+            // Create data cells based on schema
             Object.keys(this.schema).forEach(fieldName => {
-                const field = this.schema[fieldName];
-                
-                // Skip fields marked as not visible
-                if (field.visible === false) {
-                    return;
-                }
-                
-=======
-            // Create data cells based on schema
-            displayFields.forEach(fieldName => {
->>>>>>> bb720c24
                 const dataCell = document.createElement('div');
                 dataCell.className = 'DataGridCell';
                 dataCell.setAttribute('role', 'gridcell');
